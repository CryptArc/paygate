// Copyright 2018 The Moov Authors
// Use of this source code is governed by an Apache License
// license that can be found in the LICENSE file.

package main

import (
	"database/sql"
	"encoding/json"
	"errors"
	"fmt"
	"net/http"
	"strings"
	"time"

	"github.com/go-kit/kit/log"
	"github.com/gorilla/mux"
)

type TransferID string

func (id TransferID) Equal(s string) bool {
	return strings.EqualFold(string(id), s)
}

type Transfer struct {
	// ID is a unique string representing this Transfer.
	ID TransferID `json:"id"`

	// Type determines if this is a Push or Pull transfer
	Type TransferType `json:"transferType"`

	// Amount is the country currency and quantity
	Amount Amount `json:"amount"` // TODO(adam): validate? Limits?

	// Originator object associated with this transaction
	Originator OriginatorID `json:"originator"`

	// OriginatorDepository is the Depository associated with this transaction
	OriginatorDepository DepositoryID `json:"originatorDepository"`

	// Customer is the Customer associated with this transaction
	Customer CustomerID `json:"customer"`

	// CustomerDepository is the DepositoryID associated with this transaction
	CustomerDepository DepositoryID `json:"customerDepository"`

	// Description is a brief summary of the transaction that may appear on the receiving entity’s financial statement
	Description string `json:"description"` // TODO(adam): Verify not-blank

	// StandardEntryClassCode code will be generated based on Customer type for CCD and PPD
	StandardEntryClassCode string `json:"standardEntryClassCode"` // TODO(adam): IIRC optional? validate

	// Status defines the current state of the Transfer
	Status TransferStatus `json:"status"`

	// SameDay indicates that the transfer should be processed the same day if possible.
	SameDay bool `json:"sameDay"`

	// Created a timestamp representing the initial creation date of the object in ISO 8601
	Created time.Time `json:"created"`

	WEBDetail WEBDetail `json:"WEBDetail,omitempty"`
}

func (t *Transfer) validate() error {
	if err := t.Amount.Validate(); err != nil {
		return err
	}
	// TODO(adam): validate Originator
	// TODO(adam): validate OriginatorDepository
	// TODO(adam): validate Customer
	// TODO(adam): validate CustomerDepository
	if err := t.Status.validate(); err != nil {
		return err
	}
	return nil
}

type transferRequest struct {
	Type                   TransferType `json:"transferType"`
	Amount                 Amount       `json:"amount"`
	Originator             OriginatorID `json:"originator"`
	OriginatorDepository   DepositoryID `json:"originatorDepository"`
	Customer               CustomerID   `json:"customer"`
	CustomerDepository     DepositoryID `json:"customerDepository"`
	Description            string       `json:"description,omitempty"`
	StandardEntryClassCode string       `json:"standardEntryClassCode"`
	SameDay                bool         `json:"sameDay,omitempty"`
	WEBDetail              WEBDetail    `json:"WEBDetail,omitempty"`
}

func (r transferRequest) missingFields() bool {
	return string(r.Type) == "" ||
		string(r.Originator) == "" ||
		string(r.OriginatorDepository) == "" ||
		string(r.Customer) == "" ||
		string(r.CustomerDepository) == "" ||
		r.StandardEntryClassCode == ""
}

type TransferType string

const (
	PushTransfer TransferType = "push"
	PullTransfer TransferType = "pull"
)

func (tt TransferType) validate() error {
	switch tt {
	case PushTransfer, PullTransfer:
		return nil
	default:
		return fmt.Errorf("TransferType(%s) is invalid", tt)
	}
}

func (tt *TransferType) UnmarshalJSON(b []byte) error {
	var s string
	if err := json.Unmarshal(b, &s); err != nil {
		return err
	}
	*tt = TransferType(strings.ToLower(s))
	if err := tt.validate(); err != nil {
		return err
	}
	return nil
}

type TransferStatus string

const (
	TransferCanceled  TransferStatus = "canceled"
	TransferFailed    TransferStatus = "failed"
	TransferPending   TransferStatus = "pending"
	TransferProcessed TransferStatus = "processed"
	TransferReclaimed TransferStatus = "reclaimed"
)

func (ts TransferStatus) Equal(other TransferStatus) bool {
	return strings.EqualFold(string(ts), string(other))
}

func (ts TransferStatus) validate() error {
	switch ts {
	case TransferCanceled, TransferFailed, TransferPending, TransferProcessed, TransferReclaimed:
		return nil
	default:
		return fmt.Errorf("TransferStatus(%s) is invalid", ts)
	}
}

func (ts *TransferStatus) UnmarshalJSON(b []byte) error {
	var s string
	if err := json.Unmarshal(b, &s); err != nil {
		return err
	}
	*ts = TransferStatus(strings.ToLower(s))
	if err := ts.validate(); err != nil {
		return err
	}
	return nil
}

type WEBDetail struct {
	PaymentType WEBPaymentType `json:"PaymentType,omitempty"`
}

type WEBPaymentType string

// TODO(adam): WEBPaymentType support
// const (
// 	WEBSingle      WEBPaymentType = "Single"
// 	WEBReoccurring WEBPaymentType = "Reoccurring"
// )

<<<<<<< HEAD
func addTransfersRoute(r *mux.Router, depositoryRepo depositoryRepository, eventRepo eventRepository, transferRepo transferRepository) {
	r.Methods("GET").Path("/transfers").HandlerFunc(getUserTransfers(transferRepo))
	r.Methods("POST").Path("/transfers").HandlerFunc(createUserTransfers(eventRepo, depositoryRepo, transferRepo))
	r.Methods("POST").Path("/transfers/batch").HandlerFunc(createUserTransfers(eventRepo, depositoryRepo, transferRepo))
=======
func addTransfersRoute(r *mux.Router, idempot *idempot, eventRepo eventRepository, transferRepo transferRepository) {
	r.Methods("GET").Path("/transfers").HandlerFunc(getUserTransfers(transferRepo))
	r.Methods("POST").Path("/transfers").HandlerFunc(createUserTransfers(idempot, eventRepo, transferRepo))
	r.Methods("POST").Path("/transfers/batch").HandlerFunc(createUserTransfers(idempot, eventRepo, transferRepo))
>>>>>>> 82685d20

	r.Methods("DELETE").Path("/transfers/{transferId}").HandlerFunc(deleteUserTransfer(transferRepo))
	r.Methods("GET").Path("/transfers/{transferId}").HandlerFunc(getUserTransfer(transferRepo))
	r.Methods("GET").Path("/transfers/{transferId}/events").HandlerFunc(getUserTransferEvents(eventRepo, transferRepo))
	r.Methods("POST").Path("/transfers/{transferId}/failed").HandlerFunc(validateUserTransfer(transferRepo))
	r.Methods("POST").Path("/transfers/{transferId}/files").HandlerFunc(getUserTransferFiles(transferRepo))
}

func getTransferId(r *http.Request) TransferID {
	vars := mux.Vars(r)
	v, ok := vars["transferId"]
	if ok {
		return TransferID(v)
	}
	return TransferID("")
}

func getUserTransfers(transferRepo transferRepository) http.HandlerFunc {
	return func(w http.ResponseWriter, r *http.Request) {
		w, err := wrapResponseWriter(w, r, "getUserTransfers")
		if err != nil {
			return
		}

		userId := getUserId(r)
		transfers, err := transferRepo.getUserTransfers(userId)
		if err != nil {
			fmt.Println("A")
			internalError(w, err, "getUserTransfers")
			return
		}

		w.Header().Set("Content-Type", "application/json; charset=utf-8")
		w.WriteHeader(http.StatusOK)

		if err := json.NewEncoder(w).Encode(transfers); err != nil {
			fmt.Println("B")
			internalError(w, err, "getUserTransfers")
			return
		}
	}
}

func getUserTransfer(transferRepo transferRepository) http.HandlerFunc {
	return func(w http.ResponseWriter, r *http.Request) {
		w, err := wrapResponseWriter(w, r, "getUserTransfer")
		if err != nil {
			return
		}

		id, userId := getTransferId(r), getUserId(r)
		transfer, err := transferRepo.getUserTransfer(id, userId)
		if err != nil {
			internalError(w, err, "getUserTransfer")
			return
		}

		w.Header().Set("Content-Type", "application/json; charset=utf-8")
		w.WriteHeader(http.StatusOK)

		if err := json.NewEncoder(w).Encode(transfer); err != nil {
			internalError(w, err, "getUserTransfer")
			return
		}
	}
}

<<<<<<< HEAD
func readTransferRequests(r *http.Request) ([]transferRequest, error) {
	bs, err := read(r.Body)
	if err != nil {
		return nil, err
	}

	var req transferRequest
	var requests []transferRequest
	if err := json.Unmarshal(bs, &req); err != nil {
		// failed, but try []transferRequest
		if err := json.Unmarshal(bs, &requests); err != nil {
			return nil, err
		}
	} else {
		if req.missingFields() {
			return nil, errMissingRequiredJson
		}
		requests = append(requests, req)
	}
	if len(requests) == 0 {
		return nil, errors.New("no Transfer request objects found")
	}
	return requests, nil
}

func createUserTransfers(eventRepo eventRepository, depositoryRepo depositoryRepository, transferRepo transferRepository) http.HandlerFunc {
=======
func createUserTransfers(idempot *idempot, eventRepo eventRepository, transferRepo transferRepository) http.HandlerFunc {
>>>>>>> 82685d20
	return func(w http.ResponseWriter, r *http.Request) {
		w, err := wrapResponseWriter(w, r, "createUserTransfers")
		if err != nil {
			return
		}

<<<<<<< HEAD
		requests, err := readTransferRequests(r)
=======
		idempotencyKey, seen := idempot.getIdempotencyKey(r)
		if seen {
			idempotencyKeySeenBefore(w)
			return
		}

		bs, err := read(r.Body)
>>>>>>> 82685d20
		if err != nil {
			encodeError(w, err)
			return
		}
		userId := getUserId(r)

		// Validate requests, write events
		for i := range requests {
			req := requests[i]
			if req.missingFields() {
				encodeError(w, errors.New("missing data in Transfer request object"))
				return
			}
			if !depositoryApproved(userId, req.OriginatorDepository, depositoryRepo) {
				encodeError(w, fmt.Errorf("Originator depository %s doesn't exist or isn't verified", req.OriginatorDepository))
				return
			}
			if !depositoryApproved(userId, req.CustomerDepository, depositoryRepo) {
				encodeError(w, fmt.Errorf("Customer depository %s doesn't exist or isn't verified", req.CustomerDepository))
				return
			}

			// if req.Type == PullTransfer {
			// 	// TODO(adam): "additional checks" - check Customer.Status ???
			// 	// https://github.com/moov-io/paygate/issues/18#issuecomment-432066045
			// }

			err := eventRepo.writeEvent(userId, &Event{
				ID:      EventID(nextID()),
				Topic:   fmt.Sprintf("%s transfer to %s", req.Type, req.Description),
				Message: req.Description,
				Type:    TransferEvent,
			})
			if err != nil {
				internalError(w, err, "transfers")
				return
			}
		}

		// Write events
		transfers, err := transferRepo.createUserTransfers(userId, requests)
		if err != nil {
			encodeError(w, err)
			return
		}

		w.Header().Set("Content-Type", "application/json; charset=utf-8")
		w.WriteHeader(http.StatusOK)
		if len(requests) == 1 {
			// don't render surrounding array for single transfer create
			// (it's coming from POST /transfers, not POST /transfers/batch)
			if err := json.NewEncoder(w).Encode(transfers[0]); err != nil {
				internalError(w, err, "createUserTransfers")
				return
			}
		} else {
			if err := json.NewEncoder(w).Encode(transfers); err != nil {
				internalError(w, err, "createUserTransfers")
				return
			}
		}
<<<<<<< HEAD
=======

		if err := json.NewEncoder(w).Encode(transfers); err != nil {
			internalError(w, err, "createUserTransfers")
			return
		}

		eventRepo.writeEvent(userId, &Event{
			ID:      EventID(nextID()),
			Topic:   fmt.Sprintf("%s transfer to %s", req.Type, req.Description), // TODO: better error message
			Message: req.Description,
			Type:    TransferEvent,
		})

		logger.Log("transfers", "Created transfers for user_id=%s idempotency_key=%s", userId, idempotencyKey)
>>>>>>> 82685d20
	}
}

func deleteUserTransfer(transferRepo transferRepository) http.HandlerFunc {
	return func(w http.ResponseWriter, r *http.Request) {
		w, err := wrapResponseWriter(w, r, "deleteUserTransfer")
		if err != nil {
			return
		}

		id, userId := getTransferId(r), getUserId(r)
		if err := transferRepo.deleteUserTransfer(id, userId); err != nil {
			internalError(w, err, "deleteUserTransfer")
			return
		}

		w.WriteHeader(http.StatusOK)
	}
}

// POST /transfers/{id}/failed
// 200 - no errors
// 400 - errors, check json
func validateUserTransfer(transferRepo transferRepository) http.HandlerFunc {
	return func(w http.ResponseWriter, r *http.Request) {
		w, err := wrapResponseWriter(w, r, "deleteUserTransfer")
		if err != nil {
			return
		}

		id, _ := getTransferId(r), getUserId(r)
		if id.Equal("200") {
			w.WriteHeader(http.StatusOK)
		} else {
			encodeError(w, errors.New("TODO NACHA ERROR"))
			w.WriteHeader(http.StatusBadRequest)
		}
	}
}

func getUserTransferFiles(transferRepo transferRepository) http.HandlerFunc {
	return func(w http.ResponseWriter, r *http.Request) {
		w, err := wrapResponseWriter(w, r, "deleteUserTransfer")
		if err != nil {
			return
		}

		w.Header().Set("Content-Type", "text/plain")
		w.WriteHeader(http.StatusOK)

		w.Write([]byte("files, todo"))
	}
}

func getUserTransferEvents(eventRepo eventRepository, transferRepo transferRepository) http.HandlerFunc {
	return func(w http.ResponseWriter, r *http.Request) {
		w, err := wrapResponseWriter(w, r, "getUserTransferEvents")
		if err != nil {
			return
		}

		id, userId := getTransferId(r), getUserId(r)

		transfer, err := transferRepo.getUserTransfer(id, userId)
		if err != nil {
			encodeError(w, err)
			return
		}

		events, err := eventRepo.getUserTransferEvents(userId, transfer.ID)
		if err != nil {
			encodeError(w, err)
			return
		}

		w.Header().Set("Content-Type", "application/json; charset=utf-8")
		w.WriteHeader(http.StatusOK)

		if err := json.NewEncoder(w).Encode(events); err != nil {
			internalError(w, err, "events")
			return
		}

	}
}

type transferRepository interface {
	getUserTransfers(userId string) ([]*Transfer, error)
	getUserTransfer(id TransferID, userId string) (*Transfer, error)

	createUserTransfers(userId string, requests []transferRequest) ([]*Transfer, error)
	deleteUserTransfer(id TransferID, userId string) error
}

type sqliteTransferRepo struct {
	db  *sql.DB
	log log.Logger
}

func (r *sqliteTransferRepo) close() error {
	return r.db.Close()
}

func (r *sqliteTransferRepo) getUserTransfers(userId string) ([]*Transfer, error) {
	query := `select transfer_id from transfers where user_id = ? and deleted_at is null`
	stmt, err := r.db.Prepare(query)
	if err != nil {
		return nil, err
	}
	rows, err := stmt.Query(userId)
	if err != nil {
		return nil, err
	}
	defer rows.Close()

	var transferIds []string
	for rows.Next() {
		var row string
		rows.Scan(&row)
		if row != "" {
			transferIds = append(transferIds, row)
		}
	}

	var transfers []*Transfer
	for i := range transferIds {
		t, err := r.getUserTransfer(TransferID(transferIds[i]), userId)
		if err == nil && t.ID != "" {
			transfers = append(transfers, t)
		}
	}
	return transfers, nil
}

func (r *sqliteTransferRepo) getUserTransfer(id TransferID, userId string) (*Transfer, error) {
	query := `select transfer_id, type, amount, originator_id, originator_depository, customer, customer_depository, description, standard_entry_class_code, status, same_day, created_at
from transfers
where transfer_id = ? and user_id = ? and deleted_at is null
limit 1`
	stmt, err := r.db.Prepare(query)
	if err != nil {
		return nil, err
	}
	row := stmt.QueryRow(id, userId)

	transfer := &Transfer{}
	var amt string
	err = row.Scan(&transfer.ID, &transfer.Type, &amt, &transfer.Originator, &transfer.OriginatorDepository, &transfer.Customer, &transfer.CustomerDepository, &transfer.Description, &transfer.StandardEntryClassCode, &transfer.Status, &transfer.SameDay, &transfer.Created)
	if err != nil {
		return nil, err
	}
	// parse Amount struct
	if err := transfer.Amount.FromString(amt); err != nil {
		return nil, err
	}
	if transfer.ID == "" {
		return nil, nil // not found
	}
	return transfer, nil
}

func (r *sqliteTransferRepo) createUserTransfers(userId string, requests []transferRequest) ([]*Transfer, error) {
	query := `insert into transfers (transfer_id, user_id, type, amount, originator_id, originator_depository, customer, customer_depository, description, standard_entry_class_code, status, same_day, created_at) values (?, ?, ?, ?, ?, ?, ?, ?, ?, ?, ?, ?, ?)`
	stmt, err := r.db.Prepare(query)
	if err != nil {
		return nil, err
	}
	var transfers []*Transfer

	now := time.Now()
	var status TransferStatus = TransferPending
	for i := range requests {
		req, transferId := requests[i], nextID()
		xfer := &Transfer{
			ID:                     TransferID(transferId),
			Type:                   req.Type,
			Amount:                 req.Amount,
			Originator:             req.Originator,
			OriginatorDepository:   req.OriginatorDepository,
			Customer:               req.Customer,
			CustomerDepository:     req.CustomerDepository,
			Description:            req.Description,
			StandardEntryClassCode: req.StandardEntryClassCode,
			Status:                 status,
			SameDay:                req.SameDay,
			Created:                now,
		}
		if err := xfer.validate(); err != nil {
			return nil, fmt.Errorf("validation failed for transfer Originator=%s, Customer=%s, Description=%s %v", xfer.Originator, xfer.Customer, xfer.Description, err)
		}

		// write transfer
		_, err := stmt.Exec(transferId, userId, req.Type, req.Amount.String(), req.Originator, req.OriginatorDepository, req.Customer, req.CustomerDepository, req.Description, req.StandardEntryClassCode, status, req.SameDay, now)
		if err != nil {
			return nil, err
		}
		transfers = append(transfers, xfer)
	}
	return transfers, nil
}

func (r *sqliteTransferRepo) deleteUserTransfer(id TransferID, userId string) error {
	query := `update transfers set deleted_at = ? where transfer_id = ? and user_id = ? and deleted_at is null`
	stmt, err := r.db.Prepare(query)
	if err != nil {
		return err
	}
	_, err = stmt.Exec(time.Now(), id, userId)
	return err
}<|MERGE_RESOLUTION|>--- conflicted
+++ resolved
@@ -174,20 +174,15 @@
 // 	WEBReoccurring WEBPaymentType = "Reoccurring"
 // )
 
-<<<<<<< HEAD
-func addTransfersRoute(r *mux.Router, depositoryRepo depositoryRepository, eventRepo eventRepository, transferRepo transferRepository) {
+func addTransfersRoute(r *mux.Router, idempot *idempot, depositoryRepo depositoryRepository, eventRepo eventRepository, transferRepo transferRepository) {
 	r.Methods("GET").Path("/transfers").HandlerFunc(getUserTransfers(transferRepo))
-	r.Methods("POST").Path("/transfers").HandlerFunc(createUserTransfers(eventRepo, depositoryRepo, transferRepo))
-	r.Methods("POST").Path("/transfers/batch").HandlerFunc(createUserTransfers(eventRepo, depositoryRepo, transferRepo))
-=======
-func addTransfersRoute(r *mux.Router, idempot *idempot, eventRepo eventRepository, transferRepo transferRepository) {
-	r.Methods("GET").Path("/transfers").HandlerFunc(getUserTransfers(transferRepo))
-	r.Methods("POST").Path("/transfers").HandlerFunc(createUserTransfers(idempot, eventRepo, transferRepo))
-	r.Methods("POST").Path("/transfers/batch").HandlerFunc(createUserTransfers(idempot, eventRepo, transferRepo))
->>>>>>> 82685d20
+	r.Methods("GET").Path("/transfers/{transferId}").HandlerFunc(getUserTransfer(transferRepo))
+
+	r.Methods("POST").Path("/transfers").HandlerFunc(createUserTransfers(idempot, eventRepo, depositoryRepo, transferRepo))
+	r.Methods("POST").Path("/transfers/batch").HandlerFunc(createUserTransfers(idempot, eventRepo, depositoryRepo, transferRepo))
 
 	r.Methods("DELETE").Path("/transfers/{transferId}").HandlerFunc(deleteUserTransfer(transferRepo))
-	r.Methods("GET").Path("/transfers/{transferId}").HandlerFunc(getUserTransfer(transferRepo))
+
 	r.Methods("GET").Path("/transfers/{transferId}/events").HandlerFunc(getUserTransferEvents(eventRepo, transferRepo))
 	r.Methods("POST").Path("/transfers/{transferId}/failed").HandlerFunc(validateUserTransfer(transferRepo))
 	r.Methods("POST").Path("/transfers/{transferId}/files").HandlerFunc(getUserTransferFiles(transferRepo))
@@ -252,7 +247,6 @@
 	}
 }
 
-<<<<<<< HEAD
 func readTransferRequests(r *http.Request) ([]transferRequest, error) {
 	bs, err := read(r.Body)
 	if err != nil {
@@ -278,32 +272,26 @@
 	return requests, nil
 }
 
-func createUserTransfers(eventRepo eventRepository, depositoryRepo depositoryRepository, transferRepo transferRepository) http.HandlerFunc {
-=======
-func createUserTransfers(idempot *idempot, eventRepo eventRepository, transferRepo transferRepository) http.HandlerFunc {
->>>>>>> 82685d20
+func createUserTransfers(idempot *idempot, eventRepo eventRepository, depositoryRepo depositoryRepository, transferRepo transferRepository) http.HandlerFunc {
 	return func(w http.ResponseWriter, r *http.Request) {
 		w, err := wrapResponseWriter(w, r, "createUserTransfers")
 		if err != nil {
 			return
 		}
 
-<<<<<<< HEAD
-		requests, err := readTransferRequests(r)
-=======
+		// reject this request if we've seen it already
 		idempotencyKey, seen := idempot.getIdempotencyKey(r)
 		if seen {
 			idempotencyKeySeenBefore(w)
 			return
 		}
 
-		bs, err := read(r.Body)
->>>>>>> 82685d20
+		userId := getUserId(r)
+		requests, err := readTransferRequests(r)
 		if err != nil {
 			encodeError(w, err)
 			return
 		}
-		userId := getUserId(r)
 
 		// Validate requests, write events
 		for i := range requests {
@@ -360,23 +348,8 @@
 				return
 			}
 		}
-<<<<<<< HEAD
-=======
-
-		if err := json.NewEncoder(w).Encode(transfers); err != nil {
-			internalError(w, err, "createUserTransfers")
-			return
-		}
-
-		eventRepo.writeEvent(userId, &Event{
-			ID:      EventID(nextID()),
-			Topic:   fmt.Sprintf("%s transfer to %s", req.Type, req.Description), // TODO: better error message
-			Message: req.Description,
-			Type:    TransferEvent,
-		})
 
 		logger.Log("transfers", "Created transfers for user_id=%s idempotency_key=%s", userId, idempotencyKey)
->>>>>>> 82685d20
 	}
 }
 
