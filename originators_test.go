// Copyright 2018 The Moov Authors
// Use of this source code is governed by an Apache License
// license that can be found in the LICENSE file.

package main

import (
	"bytes"
	"encoding/json"
	"io/ioutil"
	"net/http"
	"net/http/httptest"
	"testing"

	"github.com/go-kit/kit/log"
)

<<<<<<< HEAD
func TestOriginators__read(t *testing.T) {
	var buf bytes.Buffer
	err := json.NewEncoder(&buf).Encode(originatorRequest{
		DefaultDepository: DepositoryID("test"),
		Identification:    "secret",
		Metadata:          "extra",
	})
	if err != nil {
		t.Fatal(err)
	}
	req, err := readOriginatorRequest(&http.Request{
		Body: ioutil.NopCloser(&buf),
	})
	if err != nil {
		t.Fatal(err)
	}
	if req.DefaultDepository != "test" {
		t.Error(req.DefaultDepository)
	}
	if req.Identification != "secret" {
		t.Error(req.Identification)
	}
	if req.Metadata != "extra" {
		t.Error(req.Metadata)
=======
func TestOriginators__originatorRequest(t *testing.T) {
	req := originatorRequest{}
	if !req.missingFields() {
		t.Error("expected error")
>>>>>>> 03dd8033
	}
}

func TestOriginators_getUserOriginators(t *testing.T) {
	db, err := createTestSqliteDB()
	if err != nil {
		t.Fatal(err)
	}
	defer db.close()

	repo := &sqliteOriginatorRepo{
		db:  db.db,
		log: log.NewNopLogger(),
	}

	userId := nextID()
	req := originatorRequest{
		DefaultDepository: "depository",
		Identification:    "secret value",
		Metadata:          "extra data",
	}
	_, err = repo.createUserOriginator(userId, req)
	if err != nil {
		t.Fatal(err)
	}

	w := httptest.NewRecorder()
	r := httptest.NewRequest("GET", "/originators", nil)
	r.Header.Set("x-user-id", userId)

	getUserOriginators(repo)(w, r)
	w.Flush()

	if w.Code != 200 {
		t.Errorf("got %d", w.Code)
	}

	var originators []*Originator
	if err := json.Unmarshal(w.Body.Bytes(), &originators); err != nil {
		t.Error(err)
	}
	if len(originators) != 1 {
		t.Errorf("got %d originators=%v", len(originators), originators)
	}
	if originators[0].ID == "" {
		t.Errorf("originators[0]=%v", originators[0])
	}
}<|MERGE_RESOLUTION|>--- conflicted
+++ resolved
@@ -15,7 +15,6 @@
 	"github.com/go-kit/kit/log"
 )
 
-<<<<<<< HEAD
 func TestOriginators__read(t *testing.T) {
 	var buf bytes.Buffer
 	err := json.NewEncoder(&buf).Encode(originatorRequest{
@@ -40,12 +39,13 @@
 	}
 	if req.Metadata != "extra" {
 		t.Error(req.Metadata)
-=======
+	}
+}
+
 func TestOriginators__originatorRequest(t *testing.T) {
 	req := originatorRequest{}
 	if !req.missingFields() {
 		t.Error("expected error")
->>>>>>> 03dd8033
 	}
 }
 
